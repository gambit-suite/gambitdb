--- conflicted
+++ resolved
@@ -36,12 +36,9 @@
            'pandas',
            'numpy',
            'tqdm',
-<<<<<<< HEAD
            'h5py',
            'networkx'
-=======
            'psutil'
->>>>>>> 3ac2dd36
 
        ],
     license='GPLv3',
